--- conflicted
+++ resolved
@@ -94,13 +94,10 @@
 		return clusterapi.BuildClusterAPI(opts, do, rl)
 	case cloudprovider.IonoscloudProviderName:
 		return ionoscloud.BuildIonosCloud(opts, do, rl)
-<<<<<<< HEAD
 	case cloudprovider.RancherProviderName:
 		return rancher.BuildRancher(opts, do, rl)
-=======
 	case cloudprovider.LinodeProviderName:
 		return linode.BuildLinode(opts, do, rl)
->>>>>>> 64327714
 	}
 	return nil
 }