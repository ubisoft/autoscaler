--- conflicted
+++ resolved
@@ -51,13 +51,10 @@
 	HuaweicloudProviderName = "huaweicloud"
 	// IonoscloudProviderName gets the provider name of ionoscloud
 	IonoscloudProviderName = "ionoscloud"
-<<<<<<< HEAD
 	// RancherProviderName gets the provider name of rancher
 	RancherProviderName = "rancher"
-=======
 	// OVHcloudProviderName gets the provider name of ovhcloud
 	OVHcloudProviderName = "ovhcloud"
->>>>>>> 087df895
 )
 
 // CloudProvider contains configuration info and functions for interacting with
